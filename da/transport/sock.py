# Copyright (c) 2010-2017 Bo Lin
# Copyright (c) 2010-2017 Yanhong Annie Liu
# Copyright (c) 2010-2017 Stony Brook University
# Copyright (c) 2010-2017 The Research Foundation of SUNY
#
# Permission is hereby granted, free of charge, to any person
# obtaining a copy of this software and associated documentation files
# (the "Software"), to deal in the Software without restriction,
# including without limitation the rights to use, copy, modify, merge,
# publish, distribute, sublicense, and/or sell copies of the Software,
# and to permit persons to whom the Software is furnished to do so,
# subject to the following conditions:
#
# The above copyright notice and this permission notice shall be
# included in all copies or substantial portions of the Software.
#
# THE SOFTWARE IS PROVIDED "AS IS", WITHOUT WARRANTY OF ANY KIND,
# EXPRESS OR IMPLIED, INCLUDING BUT NOT LIMITED TO THE WARRANTIES OF
# MERCHANTABILITY, FITNESS FOR A PARTICULAR PURPOSE AND
# NONINFRINGEMENT. IN NO EVENT SHALL THE AUTHORS OR COPYRIGHT HOLDERS BE
# LIABLE FOR ANY CLAIM, DAMAGES OR OTHER LIABILITY, WHETHER IN AN ACTION
# OF CONTRACT, TORT OR OTHERWISE, ARISING FROM, OUT OF OR IN CONNECTION
# WITH THE SOFTWARE OR THE USE OR OTHER DEALINGS IN THE SOFTWARE.

import sys
import time
import random
import socket
import logging
import threading

from .base import *
from .manager import transport
from .mesgloop import SelectorLoop
from ..common import VERSION_BYTES, get_runtime_option

from itertools import chain

__all__ = [
    "SocketTransport", "UdpTransport", "TcpTransport",
    "HEADER_SIZE", "BYTEORDER"
]

logger = logging.getLogger(__name__)

HEADER_SIZE = 8
ADDRESS_SIZE = 4
BYTEORDER = 'big'
MAX_RETRIES = 3

DEFAULT_MESSAGE_BUFFER_SIZE = (4 * 1024)
DEFAULT_MIN_PORT = 10000
DEFAULT_MAX_PORT = 65535

class SocketTransport(Transport):
    """Base class for socket-based transports.

    """
    capabilities = ~(ChannelCaps.INTERHOST)
    def __init__(self, authkey):
        super().__init__(authkey)
        self._log = logger.getChild(self.__class__.__name__)
        self.port = None
        self._port_bytes = None
        self.conn = None
        self.mesgloop = None
        self.shared_loop = False
        self.buffer_size = 0

    def initialize(self, port=None, strict=False, linear=False,
                   retries=MAX_RETRIES, **rest):
        super().initialize(**rest)
        self.buffer_size = get_runtime_option('message_buffer_size',
                                              DEFAULT_MESSAGE_BUFFER_SIZE)
        min_port = get_runtime_option('min_port', DEFAULT_MIN_PORT)
        max_port = get_runtime_option('max_port', DEFAULT_MAX_PORT)
        assert self.conn is not None
        try:
            _, bound_port = self.conn.getsockname()
            if bound_port != 0:
                # We've already inherited the socket from the parent
                self.port = bound_port
                return
        except OSError as e:
            # This is what we get on Windows if we call `getsockname()` on an
            # unbound socket...
            pass
        self.port = port
        if self.port is None:
            if not strict:
                self.port = random.randint(min_port, max_port)
            else:
                raise NoAvailablePortsException("Port number not specified!")
        address = None
        retry = 1
        while True:
            address = (self.hostname, self.port)
            try:
                self.conn.bind(address)
                break
            except socket.error as e:
                address = None
                if not strict and retry < retries:
                    if linear:
                        self.port += 1
                    else:
                        self.port = random.randint(min_port, max_port)
                    retry += 1
                else:
                    raise BindingException(
                        "Failed to bind to an available port.") from e
        self._log.debug("Transport initialized at address %s", address)

    def serialize(self, pipe, pid):
        from multiprocessing.reduction import send_handle
        send_handle(pipe, self.conn.fileno(), pid)

    def start(self, queue, mesgloop=None):
        if self.conn is None:
            raise InvalidTransportStateException(
                "Transport has not been initialized!")
        self.queue = queue
        self.mesgloop = mesgloop
        if self.mesgloop is None:
            self.mesgloop = SelectorLoop()
            self.shared_loop = False
        else:
            self.shared_loop = True
        self.mesgloop.start()

    def close(self):
        if self.conn is None:
            self._log.debug("Already stopped.")
        else:
            if self.mesgloop:
                if not self.shared_loop:
                    self.mesgloop.stop()
                else:
                    self.mesgloop.deregister(self.conn)
            try:
                self.conn.close()
            except OSError:
                pass
            finally:
                self.conn = None
        self.queue = None
        self._log.debug("Transport stopped.")

    @property
    def address(self):
        return self.port

    @property
    def address_bytes(self):
        if self._port_bytes is None:
            self._port_bytes = int(self.port).to_bytes(ADDRESS_SIZE, BYTEORDER)
        return self._port_bytes

    @property
    def started(self):
        return self.queue is not None

    def __str__(self):
        fmt = "<{0.__class__.__qualname__}({0.hostname}:{0.port})>"
        return fmt.format(self)


# UDP Implementation:
DIGEST_LENGTH = 16
DIGEST_HOLDER = b'0' * DIGEST_LENGTH

@transport
class UdpTransport(SocketTransport):
    """A channel that supports sending and receiving messages via UDP.

    """
    capabilities = ~(ChannelCaps.INTERHOST)
    data_offset = 4 + DIGEST_LENGTH

    def __init__(self, authkey):
        super().__init__(authkey)

    def initialize(self, strict=False, pipe=None, **params):
        try:
            if pipe is None:
                self.conn = socket.socket(socket.AF_INET, socket.SOCK_DGRAM)
                self.conn.set_inheritable(True)
                if strict:
                    self.conn.setsockopt(socket.SOL_SOCKET, socket.SO_REUSEADDR, 1)
            else:
                from multiprocessing.reduction import recv_handle
                self.conn = socket.fromfd(recv_handle(pipe),
                                          socket.AF_INET, socket.SOCK_DGRAM)
            super().initialize(strict=strict, **params)
        except Exception as e:
            if self.conn is not None:
                self.conn.close()
            self.conn = None
            raise e

    def start(self, queue, mesgloop=None):
        super().start(queue, mesgloop)
        assert self.mesgloop is not None
        self.mesgloop.register(self.conn, self._recvmesg1)
        self._log.debug("Transport started.")

    def _packet_from(self, chunk):
        if self.authkey is not None:
            import hmac
            digest = hmac.new(self.authkey, chunk, 'md5').digest()
            return (VERSION_BYTES, digest, chunk)
        else:
            return (VERSION_BYTES, DIGEST_HOLDER, chunk)

    def _verify_packet(self, chunk, addr):
        if chunk[:4] != VERSION_BYTES:
            raise VersionMismatchException("wrong version: {}".format(chunk[:4]))
        if self.authkey is not None:
            with memoryview(chunk)[self.data_offset:] as data:
                import hmac
                digest = hmac.new(self.authkey, data, 'md5').digest()
                if digest != chunk[4:self.data_offset]:
                    raise AuthenticationException(
                        "wrong digest from {}: {}"
                        .format(addr, chunk[4:self.data_offset]))
        else:
            if chunk[4:self.data_offset] != DIGEST_HOLDER:
                raise AuthenticationException('{} requires a cookie.'
                                              .format(addr))

    def _sendmsg_nix(self, packet, target):
        packet_size = sum(len(e) for e in packet)
        return self.conn.sendmsg(packet, [], 0, target) == packet_size

    def _sendmsg_nt(self, packet, target):
        from itertools import chain
        buf = bytes(chain(*packet))
        return self.conn.sendto(buf, target) == len(buf)

    if sys.platform == 'win32':
        _sendmsg = _sendmsg_nt
    else:
        _sendmsg = _sendmsg_nix

    def send(self, chunk, target, wait=0.01, retries=MAX_RETRIES, **_):
        if self.conn is None:
            raise InvalidTransportStateException(
                "Invalid transport state for sending.")

        if len(chunk) > self.buffer_size:
            self._log.warning("Data size exceeded maximum buffer size!"
                              " Outgoing packet dropped.")
            self._log.debug("Dropped packet: %s", chunk)
            raise PacketSizeExceededException()
        else:
            if target is None:
                raise NoTargetTransportException()
            packet = self._packet_from(chunk)
            cnt = 0
            while True:
                try:
                    if self._sendmsg(packet, target):
                        return
                    else:
                        raise TransportException("Unable to send full chunk.")
                except PermissionError as e:
                    # The 'conntrack' module of iptables will cause UDP `sendto`
                    # to return `EPERM` if it's sending too fast:
                    self._log.debug("Packet to %s dropped by kernel, "
                                    "reduce send rate.", target)
                    cnt += 1
                    if cnt >= retries:
                        raise TransportException("Packet blocked by OS.") from e
                    else:
                        time.sleep(wait)

    def _recvmsg_nt(self):
        chunk, remote = self.conn.recvfrom(self.buffer_size)
        return chunk, None, 0, remote

    def _recvmsg_nix(self):
        return self.conn.recvmsg(self.buffer_size)

    if sys.platform == 'win32':
        _recvmsg = _recvmsg_nt
        socket.MSG_ERRQUEUE = 0
    elif sys.platform == 'darwin':
        _recvmsg = _recvmsg_nix
        socket.MSG_ERRQUEUE = 0
    else:
        _recvmsg = _recvmsg_nix

    def _recvmesg1(self, _conn, _data):
        try:
            chunk, _, flags, remote= self._recvmsg()
            if not chunk:
                # XXX: zero length packet == closed socket??
                self._log.debug("Transport closed, terminating receive loop.")
            elif flags & socket.MSG_TRUNC:
                self._log.debug("Dropped truncated packet. ")
            elif flags & socket.MSG_ERRQUEUE:
                self._log.debug("No data received. ")
            else:
                try:
                    self._verify_packet(chunk, remote)
                    self.queue.append((self, chunk, remote))
                except TransportException as e:
                    self._log.warning("Packet from %s dropped due to: %r",
                                      remote, e)
        except (socket.error, AttributeError) as e:
            self._log.debug("Terminating receive loop due to %r", e)


# TCP Implementation:
MAX_TCP_BACKLOG = 10
MAX_TCP_CONN = 200
TCP_RECV_BUFFER_SIZE = 256
TCP_DEFAULT_TIMEOUT = 5
#
# Authentication stuff
#

MESSAGE_LENGTH = 20

KEY_CHALLENGE = b'#KY#'
VER_CHALLENGE = b'#VR#'
WELCOME = b'#WELCOME#'
FAILURE = b'#FAILURE#'

class AuxConnectionData:
    """Auxiliary data associated with each TCP connection.

    """
    def __init__(self, peername, message_size, digest=None, provision=False):
        self.peername = peername
        self.message_size = message_size
        self.digest = digest
        if provision:
            self.provision()

    def provision(self):
        del self.digest
        self.buf = bytearray(self.message_size * 2)
        self.view = memoryview(self.buf)
        self.lastptr = 0
        self.freeptr = 0

class ConnectionClosedException(TransportException): pass
@transport
class TcpTransport(SocketTransport):
    """A channel that supports sending and receiving messages via TCP.

    """
    capabilities = ~((ChannelCaps.FIFO) |
                     (ChannelCaps.RELIABLE) |
                     (ChannelCaps.INTERHOST))
    data_offset = 0

    def __init__(self, authkey):
        super().__init__(authkey)
        self.cache = None
        self.lock = None

    def initialize(self, strict=False, pipe=None, **params):
        try:
            if pipe is None:
                self.conn = socket.socket(socket.AF_INET, socket.SOCK_STREAM)
                if strict and not get_runtime_option('tcp_dont_reuse_addr', False):
                    self.conn.setsockopt(socket.SOL_SOCKET, socket.SO_REUSEADDR, 1)
            else:
                from multiprocessing.reduction import recv_handle
                self.conn = socket.fromfd(recv_handle(pipe),
                                          socket.AF_INET, socket.SOCK_STREAM)
            super().initialize(strict=strict, **params)
        except Exception as e:
            if self.conn is not None:
                self.conn.close()
            self.conn = None
            raise e

    def start(self, queue, mesgloop=None):
        self.conn.listen(MAX_TCP_BACKLOG)
        self.conn.settimeout(TCP_DEFAULT_TIMEOUT)
        super().start(queue, mesgloop)
        assert self.mesgloop is not None
        self.mesgloop.register(self.conn, self._accept)
        if self.cache is None:
            self.cache = dict()
        if self.lock is None:
            self.lock = threading.Lock()
        self._log.debug("Transport started.")

    def close(self):
        if self.lock:
            with self.lock:
                for conn in self.cache.values():
                    self.mesgloop.deregister(conn)
                    conn.close()
                self.cache.clear()
        super().close()

    def _deliver_challenge(self, conn, addr):
        import os
        digest = None
        if self.authkey is not None:
            import hmac
            message = os.urandom(MESSAGE_LENGTH)
            self._send_1((KEY_CHALLENGE, VERSION_BYTES, message),
                         conn, addr)
            digest = hmac.new(self.authkey, message, 'md5').digest()
        else:
            self._send_1((VER_CHALLENGE, VERSION_BYTES), conn, addr)
        return digest

    def _verify_challenge(self, conn, auxdata):
        """Verify a remote peer has the proper key and version."""
        addr = auxdata.peername
        # FIXME: is it possible we may not get the whole message in one go?
        message = conn.recv(TCP_RECV_BUFFER_SIZE)
        self.mesgloop.deregister(conn)
        port_bytes = message[:ADDRESS_SIZE]
        message = message[ADDRESS_SIZE:]
        if self.authkey is not None:
            if message != auxdata.digest:
                self._send_1((FAILURE,), conn, addr)
                raise AuthenticationException(
                    'Digest from {0.peername} was wrong.'.format(auxdata))
        else:
            if message == KEY_CHALLENGE:
                raise AuthenticationException(
                    '{0.peername} requires a cookie.'.format(auxdata))
            if message != VER_CHALLENGE:
                raise VersionMismatchException(
                    'Version from {0.peername} is different.'.format(auxdata))
        # Set the remote peer's port number to its listen port:
        remote_port = int.from_bytes(port_bytes, BYTEORDER)
        auxdata.peername  = addr[0], remote_port
        with self.lock:
            if auxdata.peername in self.cache:
                self._log.debug("Dropping duplicate connection from %s.",
                                auxdata.peername)
                conn.close()
                return
            else:
                self.cache[auxdata.peername] = conn
        self._send_1((WELCOME,), conn, addr)
        auxdata.provision()
        self.mesgloop.register(conn, self._recvmesg_wrapper,
                               (self._receive_1, auxdata))

    def _answer_challenge(self, conn, addr):
        # FIXME: same here...
        message = conn.recv(TCP_RECV_BUFFER_SIZE)
        self._log.debug("=========answering %r", message)
        if self.authkey is not None:
            import hmac
            if message[:len(KEY_CHALLENGE)] != KEY_CHALLENGE:
                self._send_challenge_reply(KEY_CHALLENGE, conn, addr)
                raise AuthenticationException('{} has no cookie.'.
                                              format(addr))
            if message[len(KEY_CHALLENGE):len(KEY_CHALLENGE)+4] != VERSION_BYTES:
                raise VersionMismatchException('Version at {} is different.'.
                                               format(addr))
            message = message[len(KEY_CHALLENGE)+4:]
            digest = hmac.new(self.authkey, message, 'md5').digest()
            self._send_challenge_reply(digest, conn, addr)
        else:
            if message[:len(KEY_CHALLENGE)] == KEY_CHALLENGE:
                self._send_challenge_reply(KEY_CHALLENGE, conn, addr)
                raise AuthenticationException('{} requires a cookie.'.
                                              format(addr))
            elif message != VER_CHALLENGE + VERSION_BYTES:
                self._send_challenge_reply(FAILURE, conn, addr)
                raise VersionMismatchException('Version at {} is different.'.
                                               format(addr))
            else:
                self._send_challenge_reply(VER_CHALLENGE, conn, addr)
<<<<<<< HEAD
=======
        # FIXME: ...and here
>>>>>>> cb87a735
        response = conn.recv(len(WELCOME))
        if len(response) == 0:
            # Remote side dropped the connection, either because they
            # terminated, or we already have a connection
            raise ConnectionClosedException()
        elif response != WELCOME:
            raise AuthenticationException('digest was rejected by {}.'.
                                          format(addr))

    def _send_challenge_reply(self, result, conn, addr):
        self._send_1((self.address_bytes, result), conn, addr)

    def _accept(self, conn, auxdata):
        conn, addr = self.conn.accept()
        self._log.debug("Accepted connection from %s.", addr)
        digest = self._deliver_challenge(conn, auxdata)
        self.mesgloop.register(conn, self._recvmesg_wrapper,
                               (self._verify_challenge,
                                AuxConnectionData(addr,
                                                  self.buffer_size,
                                                  digest)))

    def _connect(self, target):
        self._log.debug("Initiating connection to %s.", target)
        conn = socket.socket(socket.AF_INET, socket.SOCK_STREAM)
        conn.settimeout(TCP_DEFAULT_TIMEOUT)
        conn.connect(target)
        try:
            self._answer_challenge(conn, target)
            self._log.debug("Connection to %s established.", target)
            return conn
        except TransportException as e:
            conn.close()
            raise e

    def _cleanup(self, conn, remote):
        if conn is None:
            return
        self._log.debug("Cleanup connection to %s.", remote)
        if self.mesgloop:
            self.mesgloop.deregister(conn)
        if remote in self.cache:
            with self.lock:
                try:
                    if self.cache.get(remote) is conn:
                        del self.cache[remote]
                except AttributeError:
                    pass
        try:
            conn.close()
        except OSError:
            pass

    def send(self, chunk, target, retries=MAX_RETRIES, wait=0.05,
             retry_refused_connections=False, **_):
        """Send `chunk` to `target`."""
        if target is None:
            raise NoTargetTransportException()

        header = int(len(chunk)).to_bytes(HEADER_SIZE, BYTEORDER)
        message = (header, chunk)
        retry = 1
        saved = conn = None
        try:
            while True:
                with self.lock:
                    saved = conn = self.cache.get(target)
                try:
                    if conn is None:
                        conn = self._connect(target)
                    self._send_1(message, conn, target)
                    return
                except ConnectionRefusedError as e:
                    if (not retry_refused_connections) or retry > retries:
                        raise TransportException(
                            'connection refused by {}'.format(target)) from e
                except (socket.error, socket.timeout) as e:
                    self._log.debug("Sending to %s failed on %dth try: %r",
                                    target, retry, e)
                    if conn is not None:
                        conn.close()
                        conn = None
                except:
                    self._log.debug("Sending to %s failed on %dth try: %r",
                                    target, retry, sys.exc_info()[0])

                if retry > retries:
                    raise TransportException('max retries reached.')# from e
                if retry > 1:
                    time.sleep(wait)
                retry += 1
        finally:
            if conn is not None:
                if saved is not conn:
                    self._cleanup(saved, target)
                    with self.lock:
                        self.cache[target] = conn
                    self.mesgloop.register(
                        conn, self._recvmesg_wrapper,
                        (self._receive_1,
                         AuxConnectionData(target, self.buffer_size,
                                           provision=True)))
            else:
                if target in self.cache:
                    with self.lock:
                        try:
                            del self.cache[target]
                        except KeyError:
                            pass

    def _send_1(self, data, conn, target=None):
        buf = bytes(chain(*data))
        failed = conn.sendall(buf)
        if failed:
            raise socket.error("Unable to send full chunk.")
        self._log.debug("Sent %d bytes to %s.", len(buf), target)

    def _recvmesg_wrapper(self, conn, job):
        callback, aux = job
        try:
            callback(conn, aux)
        except TransportException as e:
            self._log.warning("Exception when handling %s: %r",
                              aux.peername, e)
            self._cleanup(conn, aux.peername)
        except socket.error as e:
            self._log.debug(
                "socket.error when receiving from %s: %r",
                aux.peername, e)
            self._cleanup(conn, aux.peername)

    def _receive_1(self, conn, aux):
        buf = aux.buf
        view = aux.view
        fptr = 0
        remote = aux.peername
        if aux.freeptr > 0:
            fptr = aux.freeptr
            aux.freeptr = 0
            rbuf = view[fptr:]
        else:
            rbuf = buf

        rlen = conn.recv_into(rbuf)
        if rlen == 0:
            self._log.debug("Peer disconnected: %s.", remote)
            self._cleanup(conn, remote)
            return

        self._log.debug("%d/%d bytes received from %s.", rlen, len(rbuf), remote)
        datalen = fptr + rlen
        fptr = aux.lastptr
        aux.lastptr = 0
        cnt = 0
        while fptr < (datalen - HEADER_SIZE):
            pstart = fptr + HEADER_SIZE
            psize = int.from_bytes(view[fptr:pstart], BYTEORDER)
            pend = pstart + psize
            if psize > 0:
                if pend <= datalen:
                    chunk = bytes(view[pstart:pend])
                    self.queue.append((self, chunk, remote))
                    cnt += 1
                else:
                    break
            else:
                self._log.debug("Invalid message header: %d!", psize)
            fptr = pend
        self._log.debug("%d message(s) received.", cnt)
        if fptr != datalen:
            leftover = datalen - fptr
            self._log.debug("%d bytes leftover.", leftover)
            if fptr > len(buf) / 2:
                buf[:leftover] = buf[fptr:datalen]
                aux.freeptr = leftover
                self._log.debug("Leftover bytes moved to buffer start.")
            else:
                aux.lastptr = fptr
                aux.freeptr = datalen<|MERGE_RESOLUTION|>--- conflicted
+++ resolved
@@ -475,10 +475,8 @@
                                                format(addr))
             else:
                 self._send_challenge_reply(VER_CHALLENGE, conn, addr)
-<<<<<<< HEAD
-=======
+
         # FIXME: ...and here
->>>>>>> cb87a735
         response = conn.recv(len(WELCOME))
         if len(response) == 0:
             # Remote side dropped the connection, either because they

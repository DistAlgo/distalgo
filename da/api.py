--- conflicted
+++ resolved
@@ -208,91 +208,10 @@
         log.error("Caught unexpected global exception: %r", e)
         traceback.print_tb(err_info[2])
 
-<<<<<<< HEAD
-=======
 @api
 def config(**props):
     common.set_global_config(props)
 
-@api
-def new(pcls, args=None, num=None, **props):
-    if not issubclass(pcls, sim.DistProcess):
-        log.error("Can not create non-DistProcess classes.")
-        return set()
-
-    log.debug("Creating instances of %s..", pcls.__name__)
-    pipes = []
-    iterator = []
-    if num is None:
-        iterator = range(1)
-    elif isinstance(num, int):
-        iterator = range(num)
-    elif isinstance(num, collections.abc.Iterable):
-        iterator = num
-    else:
-        log.error("Invalid value for `num`: %r", num)
-        return set()
-
-    procs = set()
-    for i in iterator:
-        name = ""
-        if isinstance(i, str):
-            name = i
-        (childp, ownp) = multiprocessing.Pipe()
-        p = sim.OSProcessImpl(pcls, childp, name, props)
-        # Buffer the pipe
-        pipes.append((i, childp, ownp, p))
-        # We need to start proc right away to obtain EndPoint and pid for p:
-        p.start()
-        procs.add(p)
-
-    log.debug("%d instances of %s created.", len(procs), pcls.__name__)
-    result = dict()
-    for i, childp, ownp, p in pipes:
-        childp.close()
-        cid = ownp.recv()
-        cid._initpipe = ownp    # Tuck the pipe here
-        cid._proc = p           # Set the process object
-        result[i] = cid
-
-    if (args != None):
-        setup(result, args)
-
-    if num is None:
-        return result[0]
-    else:
-        return set(result.values())
-
-@api
-def setup(pids, args):
-    if isinstance(pids, dict):
-        ps = pids.values()
-    elif not hasattr(pids, '__iter__'):
-        ps = [pids]
-    else:
-        ps = pids
-
-    for p in ps:
-        p._initpipe.send((sim.Command.Setup, args))
-
-@api
-def start(procs, args=None):
-    if isinstance(procs, dict):
-        ps = procs.values()
-    elif not hasattr(procs, '__iter__'):
-        ps = [procs]
-    else:
-        ps = procs
-
-    if args is not None:
-        setup(ps, args)
-
-    log.debug("Starting %s..." % str(procs))
-    for p in ps:
-        p._initpipe.send(sim.Command.Start)
-        del p._initpipe
-
->>>>>>> 6a66a254
 def die(mesg = None):
     if mesg != None:
         sys.stderr.write(mesg + "\n")

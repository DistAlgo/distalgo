# Copyright (c) 2010-2016 Bo Lin
# Copyright (c) 2010-2016 Yanhong Annie Liu
# Copyright (c) 2010-2016 Stony Brook University
# Copyright (c) 2010-2016 The Research Foundation of SUNY
#
# Permission is hereby granted, free of charge, to any person
# obtaining a copy of this software and associated documentation files
# (the "Software"), to deal in the Software without restriction,
# including without limitation the rights to use, copy, modify, merge,
# publish, distribute, sublicense, and/or sell copies of the Software,
# and to permit persons to whom the Software is furnished to do so,
# subject to the following conditions:
#
# The above copyright notice and this permission notice shall be
# included in all copies or substantial portions of the Software.
#
# THE SOFTWARE IS PROVIDED "AS IS", WITHOUT WARRANTY OF ANY KIND,
# EXPRESS OR IMPLIED, INCLUDING BUT NOT LIMITED TO THE WARRANTIES OF
# MERCHANTABILITY, FITNESS FOR A PARTICULAR PURPOSE AND
# NONINFRINGEMENT. IN NO EVENT SHALL THE AUTHORS OR COPYRIGHT HOLDERS BE
# LIABLE FOR ANY CLAIM, DAMAGES OR OTHER LIABILITY, WHETHER IN AN ACTION
# OF CONTRACT, TORT OR OTHERWISE, ARISING FROM, OUT OF OR IN CONNECTION
# WITH THE SOFTWARE OR THE USE OR OTHER DEALINGS IN THE SOFTWARE.

import sys
import copy
import enum
import time
import random
import pickle
import logging
import functools
import threading
import collections
import multiprocessing
import os.path

from . import common, pattern, endpoint
from .common import (builtin, internal, name_split_host, name_split_node,
                     ProcessId, get_runtime_option)
from .endpoint import ChannelCaps

logger = logging.getLogger(__name__)

class DistProcessExit(BaseException):
    def __init__(self, code=0):
        super().__init__()
        self.exit_code = code

class Command(enum.Enum):
    """An enum of process commands.

    """
    Start      = 1
    Setup      = 2
    Config     = 3
    End        = 5
    New        = 6
    Resolve    = 7
    NodeJoin   = 8
    NodeLeave  = 9
    StartAck   = 11
    SetupAck   = 12
    ConfigAck  = 13
    EndAck     = 15
    NewAck     = 16
    ResolveAck = 17
    NodeAck    = 18
    NodePing   = 19
    Message    = 20
    RPC        = 30
    RPCReply   = 31
    Sentinel   = 40

_config_object = dict()

class DistProcess():
    """Abstract base class for DistAlgo processes.

    Each instance of this class enbodies the runtime state and activities of a
    DistAlgo process in a distributed system. Each process is uniquely
    identified by a `ProcessId` object. Messages exchanged between DistAlgo
    processes can be any picklable Python object.

    DistAlgo processes can spawn more processes by calling `new`. The process
    that called `new` is known as the parent process of the newly spawned
    processes. Any DistProcess can send messages to any other DistProcess, given
    that it knows the `ProcessId` of the target process. However, only the
    parent process can `end` a child process. The terminal is shared between all
    processes spawned from that terminal, which includes the stdout, stdin, and
    stderr streams.

    Concrete subclasses of `DistProcess` must define the methods:

    - `setup`: A function that initializes the process-local variables.

    - `run`: The entry point of the process. This function defines the
      activities of the process.

    Users should not instantiate this class directly, process instances should
    be created by calling `new`.

    """
    def __init__(self, procimpl, is_replay=False, **props):
        self.__procimpl = procimpl
        self.__id = procimpl.dapid
        self._log = logging.LoggerAdapter(
            logging.getLogger(self.__class__.__module__)
            .getChild(self.__class__.__qualname__), {'daPid' : self._id})
        self.__newcmd_seqno = procimpl.seqno
        self.__messageq = procimpl.router.get_queue_for_process(self._id)
        if is_replay:
            self.__forwarder = procimpl.router.replay_send
            self._create_cmd_seqno = self.__create_dummy_cmd_seqno_for_recording
        elif get_runtime_option('record_trace'):
            self.__forwarder = procimpl.router.send
            self._create_cmd_seqno = self.__create_dummy_cmd_seqno_for_recording
        else:
            self.__forwarder = procimpl.router.send
        self.__properties = props
        self.__jobq = collections.deque()
        self.__lock = threading.Lock()
        self.__local = threading.local()
        self.__local.timer = None
        self.__local.timer_expired = False
        self.__local.seqcnt = 0
        self.__setup_called = False
        self.__running = False
        self.__parent = procimpl.daparent
        self._init_dispatch_table()
        self._init_config()

        self._state = common.Namespace()
        self._events = []

    def setup(self, **rest):
        """Initialization routine for the DistAlgo process.

        Should be overridden by child classes to initialize process states.

        """
        pass

    def run(self):
        """Entry point for the DistAlgo process.

        This is the starting point of execution for user code.

        """
        pass

    @property
    @internal
    def _id(self):
        return self.__id

    @internal
    def _delayed_start(self):
        assert self.__messageq is not None
        self._log.debug("Delayed start.")
        if self.__newcmd_seqno is not None:
            self._send1(msgtype=Command.NewAck,
                        message=(self.__newcmd_seqno, None),
                        to=self.__parent, flags=ChannelCaps.RELIABLEFIFO)
        self._wait_for(lambda: self.__running)
        try:
            return self.run()
        except Exception as e:
            self._log.error("Unrecoverable error in DistAlgo process: %r",
                            e, exc_info=1)
            return -1

    @internal
    def _init_config(self):
        if self.get_config('handling', default='one').casefold() == 'all':
            self.__do_label = self.__label_all
        else:
            self.__do_label = self.__label_one
        self.__default_flags = self.__get_channel_flags(
            self.get_config("channel", default=[]))
        if self.get_config('clock', default='').casefold() == 'lamport':
            self._logical_clock = 0
        else:
            self._logical_clock = None

    AckCommands = [Command.NewAck, Command.EndAck, Command.StartAck,
                   Command.SetupAck, Command.ResolveAck, Command.RPCReply]
    @internal
    def _init_dispatch_table(self):
        self.__command_dispatch_table = [None] * Command.Sentinel.value
        self.__async_events = [None] * Command.Sentinel.value

        for ack in self.__class__.AckCommands:
            handlername = '_cmd_' + ack.name
            setattr(self, handlername,
                    functools.partial(self.__cmd_handle_Ack,
                                      cmdtype=ack.value))

        for cmdname in Command.__members__:
            handlername = '_cmd_' + cmdname
            cmd = Command.__members__[cmdname]
            if hasattr(self, handlername):
                self.__async_events[cmd.value] = dict()
                self.__command_dispatch_table[cmd.value] = \
                        getattr(self, handlername)

    def __get_channel_flags(self, props):
        flags = 0
        if isinstance(props, str):
            props = [props]
        for prop in props:
            pflag = getattr(ChannelCaps, prop.upper(), None)
            if pflag is not None:
                flags |= pflag
            else:
                logger.error("Unknown channel property %r", prop)
        return flags

    _config_object = dict()
    @classmethod
    def get_config(cls, key, default=None):
        """Returns the configuration value for specified 'key'.

        """
        cfgobj = get_runtime_option('config')
        if key in cfgobj:
            return cfgobj[key]
        elif key in common.global_config():
            return common.global_config()[key]
        elif key in cls._config_object:
            return cls._config_object[key]
        elif key in sys.modules[cls.__module__]._config_object:
            return sys.modules[cls.__module__]._config_object[key]
        else:
            return default

    @builtin
    def new(self, pcls, args=None, num=None, at=None,
            method=None, daemon=False, **props):
        """Creates new DistAlgo processes.

        `pcls` specifies the DistAlgo process class. Optional argument `args` is
        a list of arguments that is used to call the `setup` method of the child
        processes. Optional argument `num` specifies the number of processes to
        create on each node. Optional argument `at` specifies the node or nodes
        on which the new processes are to be created. If `num` is not specified
        then it defaults to one process. If `at` is not specified then it
        defaults to the same node as the current process. Optional argument
        `method` specifies the type of implementation used to run the new
        process(es), and can be one of 'process', in which case the new
        processes will be run inside operating system processes, or 'thread' in
        which case the processes will be run inside operating system threads. If
        method is not specified then its default value is taken from the
        '--default_proc_impl' command line option.

        If neither `num` nor `at` is specified, then `new` will return the
        process id of child process if successful, or None otherwise. If either
        `num` or `at` is specified, then `new` will return a set containing the
        process ids of the processes that was successfully created.

        """
        if not issubclass(pcls, DistProcess):
            raise TypeError("new: can not create DistAlgo process using "
                            "non-DistProcess class: {}.".format(pcls))
        if args is not None and not isinstance(args, collections.abc.Sequence):
            raise TypeError("new: 'args' must be a sequence but is {} "
                            "instead.".format(args))

        iterator = []
        if num is None:
            iterator = range(1)
        elif isinstance(num, int):
            iterator = range(num)
        elif isinstance(num, collections.abc.Iterable):
            iterator = num
        else:
            raise TypeError("new: invalid value for 'num': {}".format(num))

        if isinstance(at, collections.abc.Set):
            at = {self.resolve(nameorid) for nameorid in at}
        else:
            at = self.resolve(at)
        if method is None:
            method = get_runtime_option('default_proc_impl')

        self._log.debug("Creating instances of %s using '%s'", pcls, method)
        seqno = self._create_cmd_seqno()
        self._register_async_event(Command.NewAck, seqno)
        if at is not None and at != self._id:
            self._register_async_event(Command.RPCReply, seqno)
            if self._send1(Command.New,
                           message=(pcls, iterator, method, daemon, seqno, props),
                           to=at,
                           flags=ChannelCaps.RELIABLEFIFO):
                res = self._sync_async_event(Command.RPCReply, seqno, at)
                if isinstance(at, set):
                    children = [pid for target in at for pid in res[target]]
                else:
                    children = res[at]
            else:
                self._deregister_async_event(Command.RPCReply, seqno)
                children = []
        else:
            children = self.__procimpl.spawn(pcls, iterator, self._id, props,
                                             seqno, container=method,
                                             daemon=daemon)
        self._log.debug("%d instances of %s created: %r",
                        len(children), pcls, children)
        self._sync_async_event(Command.NewAck, seqno, children)
        self._log.debug("All children acked.")

        if args is not None:
            tmp = []
            for cid in children:
                if self._setup(cid, args, seqno=seqno):
                    tmp.append(cid)
                else:
                    self._log.warning(
                        "`setup` failed for %r, terminating child.", cid)
                    self.end(cid)
            children = tmp
        if num is None and at is None:
            return children[0] if len(children) > 0 else None
        else:
            return set(children)

    @internal
    def _setup(self, procs, args, seqno=None):
        if not isinstance(args, collections.abc.Sequence):
            raise TypeError("setup: 'args' must be a sequence but is {} "
                            "instead.".format(args))
        res = True
        if seqno is None:
            seqno = self._create_cmd_seqno()
        self._register_async_event(msgtype=Command.SetupAck, seqno=seqno)
        if self._send1(msgtype=Command.Setup,
                       message=(seqno, args),
                       to=procs,
                       flags=ChannelCaps.RELIABLEFIFO,
                       retry_refused_connections=True):
            self._sync_async_event(msgtype=Command.SetupAck,
                                    seqno=seqno,
                                    srcs=procs)
        else:
            res = False
            self._deregister_async_event(msgtype=Command.SetupAck,
                                          seqno=seqno)
        return res

    @internal
    def _start(self, procs, args=None):
        res = True
        seqno = self._create_cmd_seqno()
        if args is not None:
            if not self._setup(procs, args, seqno=seqno):
                return False
        self._register_async_event(msgtype=Command.StartAck, seqno=seqno)
        if self._send1(msgtype=Command.Start, message=seqno, to=procs,
                       flags=ChannelCaps.RELIABLEFIFO):
            self._sync_async_event(msgtype=Command.StartAck,
                                    seqno=seqno,
                                    srcs=procs)
        else:
            res = False
            self._deregister_async_event(msgtype=Command.StartAck,
                                          seqno=seqno)
        return res

    @builtin
    def nameof(self, pid):
        """Returns the process name of `pid`, if any.

        """
        assert isinstance(pid, ProcessId)
        return pid.name

    @builtin
    def parent(self):
        """Returns the parent process id of the current process.

        The "parent process" is the process that called `new` to create this
        process.

        """
        return self.__parent

    @builtin
    def nodeof(self, pid):
        """Returns the process id of `pid`'s node process.

        """
        assert isinstance(pid, ProcessId)
        if self._id == pid or len(pid.nodename) == 0:
            return self.__procimpl._nodeid
        else:
            return self.resolve(pid.nodename)

    @builtin
    def exit(self, code=0):
        """Terminates the current process.

        `code` specifies the exit code.

        """
        raise DistProcessExit(code)

    @builtin
    def output(self, *message, sep=' ', level=logging.INFO+1):
        """Prints arguments to the process log.

        Optional argument 'level' is a positive integer that specifies the
        logging level of the message, defaults to 'logging.INFO'(20). Refer to
        [https://docs.python.org/3/library/logging.html#levels] for a list of
        predefined logging levels.

        When the level of the message is equal to or higher than the
        configured level of a log handler, the message is logged to that
        handler; otherwise, it is ignored. DistAlgo processes are
        automatically configured with two log handlers:, one logs to the
        console, the other to a log file; the handlers' logging levels are
        controlled by command line parameters.

        """
        if level > self._log.getEffectiveLevel():
            msg = sep.join([str(v) for v in message])
            self._log.log(level, msg)

    @builtin
    def debug(self, *message, sep=' '):
        """Prints debugging output to the process log.

        This is the same as `output` except the message is logged at the
        'USRDBG' level.

        """
        self.output(*message, sep=sep, level=logging.DEBUG+1)

    @builtin
    def error(self, *message, sep=' '):
        """Prints error message to the process log.

        This is the same as `output` except the message is logged at the
        'USRERR' level.

        """
        self.output(*message, sep=sep, level=logging.INFO+2)

    @builtin
    def work(self):
        """Waste some random amount of time.

        This suspends execution of the process for a period of 0-2 seconds.

        """
        time.sleep(random.randint(0, 200) / 100)
        pass

    @builtin
    def end(self, target, exit_code=1):
        """Terminate the child processes specified by `target`.

        `target` can be a process id or a set of process ids, all of which must
        be a child process of this process.

        """
        self._send1(Command.End, exit_code, to=target,
                    flags=ChannelCaps.RELIABLEFIFO)

    @builtin
    def logical_clock(self):
        """Returns the current value of the logical clock.

        """
        return self._logical_clock

    @builtin
    def incr_logical_clock(self):
        """Increments the logical clock.

        For Lamport's clock, this increases the clock value by 1.

        """
        if isinstance(self._logical_clock, int):
            self._logical_clock += 1

    @builtin
    def send(self, message, to, channel=None, **rest):
        """Send a DistAlgo message.

        `message` can be any pickle-able Python object. `to` can be a process id
        or a set of process ids.

        """
        self.incr_logical_clock()
        if (self.__fails('send')):
            self._log.info("Dropped outgoing message due to lottery: %r", message)
            return False

        flags = None
        if channel is not None:
            flags = self.__get_channel_flags(channel)
        impersonate = rest.get('impersonate', None)
        res = self._send1(msgtype=Command.Message,
                          message=(self._logical_clock, message),
                          to=to,
                          flags=flags,
                          impersonate=impersonate)
        self.__trigger_event(pattern.SentEvent(
            (self._logical_clock, to, self._id), message))
        return res

    @builtin
    def hanged(self):
        """Hangs the current process.

        When a process enters the 'hanged' state, its main logic and all message
        handlers will no longer run.

        """
        self._register_async_event(Command.EndAck, seqno=0)
        self._sync_async_event(Command.EndAck, seqno=0, srcs=self._id)

    @builtin
    def resolve(self, name):
        """Returns the process id associated with `name`.

        """
        if name is None:
            return None
        elif isinstance(name, ProcessId):
            return name
        elif not isinstance(name, str):
            self._log.error("resolve: unsupported type %r", name)
            return None
        fullname, host, port = name_split_host(name)
        if fullname is None:
            self._log.error("Malformed name: %s", name)
            return None
        procname, nodename = name_split_node(fullname)
        if procname is None:
            self._log.error("Malformed name: %s", name)
            return None
        dest = ProcessId.lookup((procname, nodename))
        if dest is None:
            self._log.info("Waiting to resolve name %r...", name)
            seqno = self._create_cmd_seqno()
            self._register_async_event(Command.ResolveAck, seqno)
            if self._send1(Command.Resolve,
                           message=((procname, nodename), host, port, seqno),
                           to=self.__procimpl._nodeid,
                           flags=ChannelCaps.RELIABLEFIFO):
                res = self._sync_async_event(Command.ResolveAck, seqno,
                                             self.__procimpl._nodeid)
                dest = res[self.__procimpl._nodeid]
                self._log.debug("%r successfully resolved to %r.", name, dest)
            else:
                self._deregister_async_event(Command.ResolveAck, seqno)
                self._log.error("Unable to resolve %r: failed to send "
                                "request to node!", name)
        return dest

    @internal
    def _resolve_callback(self, pid, src, seqno):
        self._send1(Command.ResolveAck, message=(seqno, pid), to=src)

    @internal
    def _send1(self, msgtype, message, to, flags=None, impersonate=None,
               **params):
        """Internal send.

        Pack the message and forward to router.

        """
        if to is None:
            self._log.warning("send: 'to' is None!")
            return False
        if flags is None:
            flags = self.__default_flags
        protocol_message = (msgtype, message)
        res = True
        if isinstance(to, ProcessId) or isinstance(to, str):
            target = [to]
        else:
            # 'to' must be an iterable of `ProcessId`s:
            target = to
        for dest in target:
            if isinstance(dest, str):
                # This is a process name, try to resolve to an id
                dest = self.resolve(dest)
            if not self.__forwarder(self._id, dest, protocol_message,
                                    params, flags, impersonate):
                res = False
        return res

    @internal
    def _timer_start(self):
        self.__local.timer = time.time()
        self.__local.timer_expired = False

    @internal
    def _timer_end(self):
        self.__local.timer = None

    @property
    @internal
    def _timer_expired(self):
        return self.__local.timer_expired

    def __fails(self, failtype):
        if failtype not in self.__properties:
            return False
        if (random.random() < self.__properties[failtype]):
            return True
        return False

    @internal
    def _label(self, name, block=False, timeout=None):
        """This simulates the controlled "label" mechanism.

        The number of pending events handled at each label is controlled by the
        'handling' configuration key -- if 'handling' is 'one' then `__do_label`
        will be set to `__label_one`, otherwise `__do_label` will be set to
        `_label_all`(see `__init__`).

        """
        if self.__fails('hang'):
            self._log.warning("Hanged(@label %s)", name)
            self.hanged()
        if self.__fails('crash'):
            self._log.warning("Crashed(@label %s)", name)
            self.exit(10)

        self.__do_label(name, block, timeout)
        self.__process_jobqueue(name)

    def __label_one(self, name, block=False, timeout=None):
        """Handle at most one pending event at a time.

        """
        if timeout is not None:
            if self.__local.timer is None:
                self._timer_start()
            timeleft = timeout - (time.time() - self.__local.timer)
            if timeleft <= 0:
                self._timer_end()
                self.__local.timer_expired = True
                return
        else:
            timeleft = None
        self.__process_event(block, timeleft)

    def __label_all(self, name, block=False, timeout=None):
        """Handle up to all pending events at the time this function is called.

        """
        # 'nmax' is a "snapshot" of the queue size at the time we're called. We
        # only attempt to process up to 'nmax' events, since otherwise we could
        # potentially block the process forever if the events come in faster
        # than we can process them:
        nmax = len(self.__messageq)
        i = 0
        while True:
            i += 1
            if timeout is not None:
                if self.__local.timer is None:
                    self._timer_start()
                timeleft = timeout - (time.time() - self.__local.timer)
                if timeleft <= 0:
                    self._timer_end()
                    self.__local.timer_expired = True
                    break
            else:
                timeleft = None
            if not self.__process_event(block, timeleft) or i >= nmax:
                break

    def __process_jobqueue(self, label=None):
        """Runs all pending handlers jobs permissible at `label`.
        """
        leftovers = []
        handler = args = None
        while self.__jobq:
            try:
                handler, args = self.__jobq.popleft()
            except IndexError:
                self._log.debug("Job item stolen by another thread.")
                break
            except ValueError:
                self._log.error("Corrupted job item!")
                continue

            if ((handler._labels is None or label in handler._labels) and
                (handler._notlabels is None or label not in handler._notlabels)):
                try:
                    handler(**args)
                except Exception as e:
                    self._log.error(
                        "%r when calling handler '%s' with '%s': %s",
                        e, handler.__name__, args, e)
            else:
                self._log.debug("Skipping (%s, %r) due to label constraint.",
                                handler, args)
                leftovers.append((handler, args))
        self.__jobq.extend(leftovers)

    @internal
    def _create_cmd_seqno(self):
        cnt = self.__local.seqcnt = (self.__local.seqcnt + 1) % 1024
        return (threading.current_thread().ident << 10) | cnt

    def __create_dummy_cmd_seqno_for_recording(self):
        """Version of `_create_cmd_seqno` for recording and replaying traces.

        In order for sequence numbers to be reproducible, we remove the
        randomizing factor (i.e. the current thread id) in their generation.
        This version will not be safe if there are user-created threads, but it
        is fine since it is impossible to have reproducible traces in the
        presence of user-created threads anyway.

        """
        cnt = self.__local.seqcnt = (self.__local.seqcnt + 1) % 0xffffffff
        return cnt

    @internal
    def _register_async_event(self, msgtype, seqno):
        self.__async_events[msgtype.value][seqno] = list()

    @internal
    def _deregister_async_event(self, msgtype, seqno):
        with self.__lock:
            del self.__async_events[msgtype.value][seqno]

    @internal
    def _sync_async_event(self, msgtype, seqno, srcs):
        if isinstance(srcs, ProcessId):
            remaining = {srcs}
        else:
            remaining = set(srcs)
        container = self.__async_events[msgtype.value][seqno]
        with self.__lock:
            results = dict(container)
            remaining.difference_update(results)
            self.__async_events[msgtype.value][seqno] = (remaining, results)
        self._wait_for(lambda: not remaining)
        self._deregister_async_event(msgtype, seqno)
        return results

    @internal
    def _wait_for(self, predicate, timeout=None):
        while not predicate():
            self.__process_event(block=True, timeout=timeout)

    def __cmd_handle_Ack(self, src, args, cmdtype):
        seqno, res = args
        registered_evts = self.__async_events[cmdtype]
        with self.__lock:
            if seqno in registered_evts:
                # XXX: we abuse type(container) to indicate whether we need to
                # aggregate or discard:
                container = registered_evts[seqno]
                if type(container) is list:
                    # `__sync_event` hasn't been called -- we don't yet know
                    # the exact set of peers to wait for, so we just aggregate
                    # all the acks:
                    container.append((src, res))
                else:
                    # Otherwise, we can just mark the peer off the list:
                    container[0].discard(src)
                    container[1][src] = res

    def __process_event(self, block, timeout=None):
        """Retrieves and processes one pending event.

        Parameter 'block' indicates whether to block waiting for next message
        to come in if the queue is currently empty. 'timeout' is the maximum
        time to wait for an event. Returns True if an event was successfully
        processed, False otherwise.

        """
        event = None
        if timeout is not None and timeout < 0:
            timeout = 0

        try:
            message = self.__messageq.pop(block, timeout)
        except common.QueueEmpty:
            message = None
        except Exception as e:
            self._log.error("Caught exception while waiting for events: %r", e)
            return False

        if message is None:
            if block:
                self._log.debug(
                    "__process_event: message was stolen by another thread.")
            return False

        try:
            src, (cmd, args) = message
            handler = self.__command_dispatch_table[cmd.value]
            if handler is None:
                self._log.warning("No handler for %r.", message)
                return False
            else:
                handler(src, args)
                return True
        except Exception as e:
            self._log.error(
                "Exception while processing message %r: %r", message, e)
        return False

    @internal
    def _cmd_New(self, src, args):
        pcls, num, method, daemon, seqno, props = args
        children = self.__procimpl.spawn(pcls, num,
                                         parent=src, props=props,
                                         seqno=seqno, container=method,
                                         daemon=daemon)
        self._send1(msgtype=Command.RPCReply,
                    message=(seqno, children),
                    to=src,
                    flags=ChannelCaps.RELIABLEFIFO)

    @internal
    def _cmd_Start(self, src, seqno):
        if self.__running:
            self._log.warning("Process already started but got `start` again.")
        else:
            if not self.__setup_called:
                self._log.error("`start` received before `setup`!")
            else:
                self._log.debug("`start` command received, commencing...")
                self.__running = True
        self._send1(msgtype=Command.StartAck,
                    message=(seqno, None),
                    to=src,
                    flags=ChannelCaps.RELIABLEFIFO)

    @internal
    def _cmd_End(self, src, args):
        if src == self.__parent or src == self.__procimpl._nodeid:
            self._log.debug("`End(%r)` command received, terminating..", args)
            self.exit(args)
        else:
            self._log.warning("Ignoring `End(%r)` command from non-parent(%r)!",
                              args, src)

    @internal
    def _cmd_Setup(self, src, args):
        seqno, realargs = args
        if self.__setup_called:
            self._log.warning("`setup` already called for this process!")
        else:
            self._log.debug("Running `setup` with args %r.", args)
            try:
                self.setup(*realargs)
                self.__setup_called = True
                self._log.debug("`setup` complete.")
            except Exception as e:
                self._log.error("Exception during setup(%r): %r", args, e)
        self._send1(msgtype=Command.SetupAck,
                    message=(seqno, True),
                    to=src,
                    flags=ChannelCaps.RELIABLEFIFO)

    @internal
    def _cmd_Config(self, src, args):
        try:
            key, val = args
            m = getattr(self, "set_" + key, default=None)
            if callable(m):
                m(*args)
            else:
                self._log.warning("Missing setter: %s", key)
        except ValueError:
            self._log.warning("Corrupted 'Config' command: %r", args)

    @internal
    def _cmd_Message(self, peer_id, message):
        if self.__fails('receive'):
            self._log.warning(
                "Dropped incoming message due to lottery: %s", message)
            return False

        try:
            peer_clk, payload = message
        except ValueError as e:
            self._log.error("Corrupted message: %r", message)
            return False

        if isinstance(self._logical_clock, int):
            if not isinstance(peer_clk, int):
                # Most likely some peer did not turn on lamport clock, issue
                # a warning and skip this message:
                self._log.warning(
                    "Invalid logical clock value: %r; message dropped. ",
                    peer_clk)
                return False
            self._logical_clock = max(self._logical_clock, peer_clk) + 1

        self.__trigger_event(
            pattern.ReceivedEvent(envelope=(peer_clk, None, peer_id),
                                  message=payload))
        return True

    def __trigger_event(self, event):
        """Immediately triggers 'event', skipping the event queue.

        """
        for p in self._events:
            bindings = dict()
            if (p.match(event, bindings=bindings, ignore_bound_vars=True,
                        SELF_ID=self._id, **self._state.__dict__)):
                if p.record_history is True:
                    getattr(self, p.name).append(event.to_tuple())
                elif p.record_history is not None:
                    # Call the update stub:
                    p.record_history(getattr(self, p.name), event.to_tuple())
                for h in p.handlers:
                    self.__jobq.append((h, copy.deepcopy(bindings)))

    def __repr__(self):
        res = "<process {}#{}>"
        return res.format(self._id, self.__procimpl)

    __str__ = __repr__

class NodeProcess(DistProcess):

    AckCommands = DistProcess.AckCommands + [Command.NodeAck]

    def __init__(self, procimpl, **props):
        super().__init__(procimpl, **props)
        self._router = procimpl.router
        self._nodes = set()

    def bootstrap(self):
        target = self._router.bootstrap_peer
        if target is None:
            return
        self._nodes.add(target)
        seqno = self._create_cmd_seqno()
        self._register_async_event(Command.NodeAck, seqno)
        if self._send1(Command.NodeJoin,
                       message=(ProcessId.all_named_ids(), seqno),
                       to=target,
                       flags=ChannelCaps.RELIABLEFIFO):
            res = self._sync_async_event(Command.NodeAck, seqno, target)
            newnodes, _ = res[target]
            self._nodes.update(newnodes)
            self._log.debug("Bootstrap success.")
        else:
            self._deregister_async_event(Command.NodeAck, seqno)
            self._log.error("Bootstrap failed! Unable to join existing network.")

    @internal
    def _cmd_Resolve(self, src, args):
        procname, hostname, port, seqno = args
        pid = ProcessId.lookup_or_register_callback(
            procname, functools.partial(self._resolve_callback,
                                        src=src, seqno=seqno))
        if pid is not None:
            self._send1(Command.ResolveAck, message=(seqno, pid), to=src)
        elif hostname is not None:
            if port is None:
                port = get_runtime_option('default_master_port')
            self._router.bootstrap_node(hostname, port, timeout=3)
            self.bootstrap()

    @internal
    def _resolve_callback(self, pid, src, seqno):
        super()._resolve_callback(pid, src, seqno)
        # propagate name:
        self._send1(Command.NodePing, message=(seqno, pid), to=self._nodes)

    @internal
    def _cmd_NodeJoin(self, src, args):
        _, seqno = args
        self._send1(Command.NodeAck,
                    message=(seqno, (self._nodes, ProcessId.all_named_ids())),
                    to=src,
                    flags=ChannelCaps.RELIABLEFIFO)
        self._nodes.add(src)

    @internal
    def _cmd_NodeLeave(self, src, args):
        self._log.debug("%s terminated.", src)
        self._nodes.discard(src)

    @internal
    def _cmd_NodePing(self, src, args):
        self._log.debug("%s is alive.", src)
        self._nodes.add(src)

    def _delayed_start(self):
        common.set_global_config(self._config_object)
        if len(self._nodes) > 0:
            self.bootstrap()
        try:
            if (not get_runtime_option('idle')) and hasattr(self, 'run'):
                return self.run()
            else:
                self.hanged()
        except Exception as e:
            self._log.error("Unrecoverable error in node process: %r",
                            e, exc_info=1)
            return -1
        finally:
            self._send1(Command.NodeLeave,
                        message=self._id, to=self._nodes)

class RoutingException(Exception): pass
class CircularRoutingException(RoutingException): pass
class BootstrapException(RoutingException): pass
class NoAvailableTransportException(RoutingException): pass
class MessageTooBigException(RoutingException): pass
class InvalidMessageException(RoutingException): pass
class InvalidRouterStateException(RoutingException): pass

class RouterCommands(enum.Enum):
    """Control messages for the router."""
    HELLO    = 1
    PING     = 2
    BYE      = 3
    ACK      = 4
    SENTINEL = 10

class TraceException(BaseException): pass
class TraceMismatchException(TraceException): pass
class TraceEndedException(TraceException): pass
class TraceFormatException(TraceException): pass
class TraceVersionException(TraceException): pass
class TraceCorruptedException(TraceException): pass

TRACE_HEADER = b'DATR'
TRACE_TYPE_RECV = 0x01
TRACE_TYPE_SEND = 0x02
def process_trace_header(tracefd, trace_type):
    """Verify `tracefd` is a valid trace file, return pid of traced process.

    """
    header = tracefd.read(len(TRACE_HEADER))
    if header != TRACE_HEADER:
        raise TraceFormatException('{} is not a DistAlgo trace file.'
                                   .format(tracefd.name))
    header = tracefd.read(len(common.VERSION_BYTES))
    if header != common.VERSION_BYTES:
        raise TraceVersionException(
            '{} was generated by DistAlgo version {}.{}.{}-{}.'
            .format(tracefd.name, *header))
    typ = tracefd.read(1)[0]
    if typ != trace_type:
        raise TraceFormatException('{}: expecting type {} but is {}'
                                   .format(typ, trace_type))
    pid = pickle.load(tracefd)
    if not isinstance(pid, ProcessId):
        raise TraceCorruptedException(tracefd.name)
    parentid = pickle.load(tracefd)
    if not isinstance(parentid, ProcessId):
        raise TraceCorruptedException(tracefd.name)
    return pid, parentid

def write_trace_header(pid, parent, trace_type, stream):
    stream.write(TRACE_HEADER)
    stream.write(common.VERSION_BYTES)
    stream.write(bytes([trace_type]))
    pickle.dump(pid, stream)
    pickle.dump(parent, stream)

class ReplayQueue:
    """A queue that simply replays recorded messages in order.

    """
    def __init__(self, in_stream, out_stream):
        self._in_file = in_stream
        self._out_file = out_stream

    def pop(self, block=True, timeout=None):
        try:
            delay, item = pickle.load(self._in_file)
            if delay:
                time.sleep(delay)
            if isinstance(item, common.QueueEmpty):
                raise item
            else:
                return item
        except (EOFError, pickle.UnpicklingError) as e:
            self.close()
            raise TraceEndedException("No more items in receive trace.") from e

    def close(self):
        if self._in_file is not None:
            self._in_file.close()
            self._in_file = None
        if self._out_file is not None:
            self._out_file.close()
            self._out_file = None

class Router(threading.Thread):
    """The router thread.

    Creates an event object for each incoming message, and appends the event
    object to the target process' event queue.

    """
    def __init__(self, transport_manager):
        threading.Thread.__init__(self)
        self.log = logging.getLogger(__name__) \
                          .getChild(self.__class__.__qualname__)
        self.daemon = True
        self.running = False
        self.prestart_mesg_sink = []
        self.bootstrap_peer = None
        self.endpoint = transport_manager
        self.hostname = get_runtime_option('hostname')
        self.payload_size = get_runtime_option('message_buffer_size') - \
                            endpoint.HEADER_SIZE
        self.local_procs = dict()
        self.local = threading.local()
        self.local.buf = None
        self.lock = threading.Lock()
        self._init_dispatch_table()
        if get_runtime_option('record_trace'):
            self.register_local_process = self._record_local_process
            self.send = self._send_and_record

<<<<<<< HEAD
    def register_local_process(self, pid, parent=None):
        assert isinstance(pid, ProcessId)
        if self.running:
            with self.lock:
                if pid in self.local_procs:
                    self.log.warning("Registering duplicate process: %s.", pid)
                self.local_procs[pid] = common.WaitableQueue()
            self.log.debug("Process %s registered.", pid)
        else:
            raise InvalidRouterStateException("Router not running.")
=======
    def register_local_process(self, pid):
        with self.lock:
            if pid in self.local_procs:
                self.log.warning("Registering duplicate process: %s.", pid)
            self.local_procs[pid] = common.WaitableQueue()
        self.log.debug("Process %s registered.", pid)
>>>>>>> 5fc19bdc

    def replay_local_process(self, pid, in_stream, out_stream):
        assert isinstance(pid, ProcessId)
        if self.running:
            with self.lock:
                if pid in self.local_procs:
                    self.log.warning("Registering duplicate process: %s.", pid)
                self.local_procs[pid] = ReplayQueue(in_stream, out_stream)
            self.log.debug("Process %s registered.", pid)
        else:
            raise InvalidRouterStateException("Router not running.")

    def _record_local_process(self, pid, parent=None):
        assert isinstance(pid, ProcessId)
        if self.running:
            basedir = get_runtime_option('logdir')
            infd = open(os.path.join(basedir,
                                     pid._filename_form_() + ".trace"), "wb")
            outfd = open(os.path.join(basedir,
                                      pid._filename_form_() + ".snd"), "wb")
            write_trace_header(pid, parent, TRACE_TYPE_RECV, infd)
            write_trace_header(pid, parent, TRACE_TYPE_SEND, outfd)
            with self.lock:
                if pid in self.local_procs:
                    self.log.warning("Registering duplicate process: %s.", pid)
                self.local_procs[pid] \
                    = common.WaitableQueue(trace_files=(infd, outfd))
            self.log.debug("Process %s registered.", pid)
        else:
            raise InvalidRouterStateException("Router not running.")

    def deregister_local_process(self, pid):
        if self.running:
            with self.lock:
                if pid in self.local_procs:
                    self.local_procs[pid].close()
                    del self.local_procs[pid]
        else:
            if pid in self.local_procs:
                self.local_procs[pid].close()

    def terminate_local_processes(self):
        with self.lock:
            for mq in self.local_procs.values():
                mq.append((common.pid_of_node(), (Command.End, 1)))

    def get_queue_for_process(self, pid):
        return self.local_procs.get(pid, None)

    def bootstrap_node(self, hostname, port, timeout=None):
        """Bootstrap the node.

        This function implements bootstrapping at the router level. The
        responsibility of `bootstrap_node` is to obtain the process id of a
        single existing node process, which is stored into
        `self.bootstrap_peer`. The rest will then be handled at the node level.

        """
        self.log.debug("boostrap_node to %s:%d...", hostname, port)
        self.bootstrap_peer = None
        nid = common.pid_of_node()
        hellocmd = (RouterCommands.HELLO, ProcessId.all_named_ids())
        dummyid = ProcessId(uid=0, seqno=1, pcls=DistProcess, name='',
                            nodename='', hostname=hostname,
                            transports=\
                            tuple(port for _ in range(len(nid.transports))))
        self.log.debug("Dummy id: %r", dummyid)
        for transport in self.endpoint.transports:
            self.log.debug("Attempting bootstrap using %r...", transport)
            try:
                self._send_remote(src=nid,
                                  dest=dummyid,
                                  mesg=hellocmd,
                                  transport=transport,
                                  flags=ChannelCaps.BROADCAST)
                self.mesgloop(until=(lambda: self.bootstrap_peer),
                              timeout=timeout)
                if self.bootstrap_peer is not None and \
                   self.bootstrap_peer != common.pid_of_node():
                    self.log.info("Bootstrap succeeded using %s.", transport)
                    return
                else:
                    self.log.debug(
                        "Bootstrap attempt to %s:%d with %r timed out. ",
                        hostname, port, transport)
                    self.bootstrap_peer = None
            except endpoint.AuthenticationException as e:
                # Abort immediately:
                raise e
            except (CircularRoutingException, endpoint.TransportException) as e:
                self.log.debug("Bootstrap attempt to %s:%d with %r failed "
                               ": %r", hostname, port, transport, e)
        if self.bootstrap_peer is None:
            raise BootstrapException("Unable to contact a peer node.")

    def _init_dispatch_table(self):
        self._dispatch_table = [None] * RouterCommands.SENTINEL.value
        for cmdname, cmd in RouterCommands.__members__.items():
            handlername = '_cmd_' + cmdname.casefold()
            if hasattr(self, handlername):
                self._dispatch_table[cmd.value] = getattr(self, handlername)

    def _cmd_hello(self, src, args):
        self.log.debug("HELLO from %r", src)
        self._send_remote(src=None,
                          dest=src,
                          mesg=(RouterCommands.ACK,
                                (common.pid_of_node(),
                                 ProcessId.all_named_ids())),
                          flags=(ChannelCaps.BROADCAST |
                                 ChannelCaps.RELIABLEFIFO))

    def _cmd_ack(self, src, args):
        self.bootstrap_peer, _ = args

    def _cmd_ping(self, src, args):
        self.log.debug("Pinged from %r: %r", src, args)

    def _cmd_bye(self, src, args):
        self.log.debug("%r signed off.", src)
        ProcessId.drop_entry(src)

    def run(self):
        try:
            self.running = True
<<<<<<< HEAD
            self.mesgloop(until=(lambda: not self.running))
=======
            for item in self.prestart_mesg_sink:
                self._dispatch(*item)
            self.prestart_mesg_sink = []
            self.mesgloop(until=(lambda: False))
>>>>>>> 5fc19bdc
        except Exception as e:
            self.log.debug("Unhandled exception: %r.", e)
        self.terminate_local_processes()

    def stop(self):
        self.running = False
        self.terminate_local_processes()

    def send(self, src, dest, mesg, params=dict(), flags=0, impersonate=None):
        """General 'send' under normal operations."""
        if impersonate is not None:
            src = impersonate
        return self._dispatch(src, dest, mesg, params, flags)

    def _send_and_record(self, src, dest, mesg, params=dict(), flags=0,
                         impersonate=None):
        """'send' that records a trace of results."""
        if impersonate is not None:
            from_ = impersonate
        else:
            from_ = src
        res = self._dispatch(from_, dest, mesg, params, flags)
        self._record(Command.Message, src, res)
        return res

    def _record(self, rectype, pid, res):
        """Record the results of `new` to the process' 'out' trace."""
        queue = self.local_procs.get(pid, None)
        # This test is necessary because a dead process might still be active
        # one user-created threads:
        if queue is not None:
            pickle.dump((rectype, res), queue._out_file)

    def replay_send(self, src, dest, mesg, params=dict(), flags=0,
                     impersonate=None):
        """'send' that replays results from a recorded trace file."""
        rectype, res = self._replay(src)
        if rectype != Command.Message:
            raise TraceMismatchException('Expecting a send but got {} instead.'
                                         .format(rectype))
        return res

    def _replay(self, targetpid):
        queue = self.local_procs.get(targetpid, None)
        assert queue is not None
        try:
            return pickle.load(queue._out_file)
        except EOFError as e:
            raise TraceEndedException("No more items in send trace.") from e

    def _send_remote(self, src, dest, mesg, flags=0, transport=None, **params):
        """Forward `mesg` to remote process `dest`.

        """
        self.log.debug("* Received forwarding request: %r to %s with flags=%d",
                       mesg, dest, flags)
        if dest.hostname != self.hostname:
            flags |= ChannelCaps.INTERHOST
        elif dest.transports == self.endpoint.transport_addresses:
            # dest is not in our local_procs but has same hostname and transport
            # address, so most likely dest is a process that has already
            # terminated. Do not attempt forwarding or else will cause infinite
            # loop:
            raise CircularRoutingException('destination: {}'.format(dest))

        if transport is None:
            transport = self.endpoint.get_transport(flags)
        if transport is None:
            raise NoAvailableTransportException()
        if not hasattr(self.local, 'buf') or self.local.buf is None:
            self.local.buf = bytearray(self.payload_size)

        if flags & ChannelCaps.BROADCAST:
            payload = (src, None, mesg)
        else:
            payload = (src, dest, mesg)
        wrapper = common.BufferIOWrapper(self.local.buf)
        try:
            pickle.dump(payload, wrapper)
        except TypeError as e:
            raise InvalidMessageException("Error pickling {}.".format(payload)) \
                from e
        except OSError as e:
            raise MessageTooBigException(
                "** Outgoing message object too big to fit in buffer, dropped.")
        self.log.debug("** Forwarding %r(%d bytes) to %s with flags=%d using %s.",
                       mesg, wrapper.fptr, dest, flags, transport)
        with memoryview(self.local.buf)[0:wrapper.fptr] as chunk:
            transport.send(chunk, dest, **params)

    def _dispatch(self, src, dest, payload, params=dict(), flags=0):
        if dest in self.local_procs:
            if flags & ChannelCaps.BROADCAST:
                return True
            self.log.debug("Local forward from %s to %s: %r", src, dest, payload)
            try:
                # Only needs to copy if message is from local to local:
                if src in self.local_procs:
                    payload = copy.deepcopy(payload)
                queue = self.local_procs.get(dest, None)
                # This extra test is needed in case the destination process
                # terminated and de-registered itself:
                if queue is not None:
                    queue.append((src, payload))
                return True
            except Exception as e:
                self.log.warning("Failed to deliver to local process %s: %r",
                                 dest, e)
                return False
        elif dest is not None:
            if not self.running:
                # We are still in bootstrap mode, which means this may be a
                # message destined for a process that has yet to register, so
                # save it in a sink to be dispatched later in run():
                self.prestart_mesg_sink.append((src, dest, payload))
                return True
            try:
                self._send_remote(src, dest, payload, flags, **params)
                return True
            except CircularRoutingException as e:
                # This is most likely due to stale process ids, so don't log
                # error, just debug:
                self.log.debug("Caught %r.", e)
                return False
            except Exception as e:
                self.log.error("Could not send message due to: %r", e)
                self.log.debug("Send failed: ", exc_info=1)
                return False
        else:
            # This is a router message
            try:
                cmd, args = payload
                self._dispatch_table[cmd.value](src, args)
                return True
            except Exception as e:
                self.log.warning(
                    "Caught exception while processing router message from "
                    "%s(%r): %r", src, payload, e)
                self.log.debug("Router dispatch failed: ", exc_info=1)
                return False

    def mesgloop(self, until, timeout=None):
        incomingq = self.endpoint.queue
        if timeout is not None:
            start = time.time()
            timeleft = timeout
        else:
            timeleft = None
        while True:
            try:
                transport, chunk, remote = incomingq.pop(block=True,
                                                         timeout=timeleft)
                if transport.data_offset > 0:
                    chunk = memoryview(chunk)[transport.data_offset:]
                src, dest, mesg = pickle.loads(chunk)
                chunk = None
                self._dispatch(src, dest, mesg)
            except common.QueueEmpty:
                pass
            except (ValueError, pickle.UnpicklingError) as e:
                self.log.warning("Dropped invalid message: %r", chunk)
            if until():
                break
            if timeout is not None:
                timeleft = timeout - (time.time() - start)
                if timeleft <= 0:
                    break

def _is_spawning_semantics():
    """True if we are on spawning semantics."""
    return sys.platform == 'win32' or \
        multiprocessing.get_start_method(allow_none=True) == 'spawn'

class ProcessContainer:
    """An abstract base class for process containers.

    One ProcessContainer instance runs one DistAlgo process instance. 

    """
    def __init__(self, process_class, transport_manager,
                 process_id=None, parent_id=None,
                 process_name="", cmd_seqno=None, props=None, router=None,
                 replay_file=None):
        assert issubclass(process_class, DistProcess)
        super().__init__()
        # Logger can not be serialized so it has to be instantiated in the child
        # proc's address space:
        self.before_run_hooks = []
        self._log = None
        self._dacls = process_class
        self._daobj = None
        self._nodeid = common.pid_of_node()
        self._properties = props if props is not None else dict()
        self.dapid = process_id
        self.daparent = parent_id
        self.router = router
        self.seqno = cmd_seqno
        self._trace_in_fd = None
        self._trace_out_fd = None
        if len(process_name) > 0:
            self.name = process_name
        self.endpoint = transport_manager
        if _is_spawning_semantics():
            setattr(self, '_spawn_process', self._spawn_process_spawn)
        else:
            setattr(self, '_spawn_process', self._spawn_process_fork)
        if get_runtime_option('record_trace'):
            self.spawn = self._record_spawn
        elif replay_file is not None:
            self.spawn = self._replay_spawn
            try:
                self._init_replay(replay_file)
            except (Exception, TraceException) as e:
                self.cleanup()
                raise e
        else:
            self.spawn = self._spawn

    def _init_replay(self, filename):
        filename = os.path.abspath(filename)
        dirname, tracename = os.path.split(filename)
        if not tracename.endswith('.trace'):
            raise ValueError("Trace file name must have '.trace' suffix: {!r}"
                             .format(tracename))
        sndname = tracename.replace('.trace', '.snd')
        tracename = filename
        self._trace_in_fd = open(tracename, "rb")
        sndname = os.path.join(dirname, sndname)
        try:
            os.stat(sndname)
        except OSError as e:
            raise TraceMismatchException(
                'Missing corresponding send trace file {!r} for {!r}!'
                .format(sndname, tracename)
            ) from e
        self._trace_out_fd = open(sndname, "rb")
        self.dapid, self.daparent \
            = process_trace_header(self._trace_in_fd, TRACE_TYPE_RECV)
        if process_trace_header(self._trace_out_fd, TRACE_TYPE_SEND) \
           != (self.dapid, self.daparent):
            raise TraceCorruptedException(
                "Process Id mismatch in {} and {}!"
                .format(tracename, sndname)
            )
        self._dacls = self.dapid.pcls
        self._properties['is_replay'] = True

    def cleanup(self):
        if self._trace_in_fd:
            self._trace_in_fd.close()
        if self._trace_out_fd:
            self._trace_out_fd.close()

    def init_router(self):
        if self.router is None:
            self.endpoint.start()
            self.router = Router(self.endpoint)

    def start_router(self):
        if not self.router.running:
            self.router.start()

    def end(self):
        if self.router is not None:
            self.router.stop()

    def is_node(self):
        return self.dapid == common.pid_of_node()

    def _spawn_process_spawn(self, pcls, name, parent, props, seqno=None,
                             daemon=False):
        trman = None
        p = None
        cid = None
        parent_pipe = child_pipe = None
        try:
            trman = endpoint.TransportManager(cookie=self.endpoint.authkey)
            trman.initialize()
            cid = ProcessId._create(pcls, trman.transport_addresses, name)
            parent_pipe, child_pipe = multiprocessing.Pipe()
            p = OSProcessContainer(process_class=pcls,
                                   transport_manager=trman,
                                   process_id=cid,
                                   parent_id=parent,
                                   process_name=name,
                                   cmd_seqno=seqno,
                                   pipe=child_pipe,
                                   props=props,
                                   daemon=daemon)
            p.start()
            child_pipe.close()
            trman.serialize(parent_pipe, p.pid)
            assert parent_pipe.recv() == 'done'
            if not p.is_alive():
                self._log.error("%r terminated prematurely.", cid)
                cid = None
        except Exception as e:
            cid = None
            self._log.error("Failed to create instance (%s) of %s: %r",
                            name, pcls, e)
            if p is not None and p.is_alive():
                p.terminate()
        finally:
            if trman is not None:
                trman.close()
            if parent_pipe:
                parent_pipe.close()
        return cid

    def _spawn_process_fork(self, pcls, name, parent, props, seqno=None,
                            daemon=False):
        trman = None
        p = None
        cid = None
        try:
            trman = endpoint.TransportManager(cookie=self.endpoint.authkey)
            trman.initialize()
            cid = ProcessId._create(pcls, trman.transport_addresses, name)
            p = OSProcessContainer(process_class=pcls,
                                   transport_manager=trman,
                                   process_id=cid,
                                   parent_id=parent,
                                   process_name=name,
                                   cmd_seqno=seqno,
                                   props=props,
                                   daemon=daemon)
            p.start()
            p.join(timeout=0.01)
            if not p.is_alive():
                self._log.error("%r terminated prematurely.", cid)
                cid = None
        except Exception as e:
            cid = None
            self._log.error("Failed to create instance (%s) of %s: %r",
                            name, pcls, e)
            if p is not None and p.is_alive():
                p.terminate()
        finally:
            if trman is not None:
                trman.close()
        return cid

    def _spawn_thread(self, pcls, name, parent, props, seqno=None, daemon=False):
        p = None
        cid = None
        try:
            cid = ProcessId._create(pcls,
                                    self.endpoint.transport_addresses,
                                    name)
            p = OSThreadContainer(process_class=pcls,
                                  transport_manager=self.endpoint,
                                  process_id=cid,
                                  parent_id=parent,
                                  process_name=name,
                                  cmd_seqno=seqno,
                                  router=self.router,
                                  props=props,
                                  daemon=daemon)
            p.start()
            p.join(timeout=0.01)
            if not p.is_alive():
                self._log.error("%r terminated prematurely.", cid)
                cid = None
        except Exception as e:
            cid = None
            self._log.error("Failed to create instance (%s) of %s: %r",
                            name, pcls, e)
        return cid

    def _spawn(self, pcls, names, parent, props, seqno=None,
               container='process', daemon=False):
        children = []
        spawn_1 = getattr(self, '_spawn_' + container, None)
        if spawn_1 is None:
            self._log.error("Invalid process container: %r", container)
            return children
        newnamed = []
        for name in names:
            if not isinstance(name, str):
                name = ""
            elif not common.check_name(name):
                self._log.error("Name '%s' contains an illegal character(%r).",
                                name, common.ILLEGAL_NAME_CHARS)
                continue
            cid = spawn_1(pcls, name, parent, props, seqno, daemon)
            if cid is not None:
                children.append(cid)
                if len(name) > 0:
                    newnamed.append(cid)
        self._log.debug("%d instances of %s created.",
                        len(children), pcls.__name__)
        if len(newnamed) > 0 and not self.is_node():
            # Propagate names to node
            self.router.send(src=self.dapid, dest=self._nodeid,
                             mesg=(RouterCommands.PING, newnamed),
                             flags=(ChannelCaps.RELIABLEFIFO |
                                    ChannelCaps.BROADCAST))
        return children

    def _record_spawn(self, pcls, names, parent, props, seqno=None,
                      container='process', daemon=False):
        children = self._spawn(pcls, names, parent, props, seqno, container,
                               daemon)
        self.router._record(Command.New, self.dapid, children)
        return children

    def _replay_spawn(self, pcls, names, parent, props, seqno=None,
                      container='process', daemon=False):
        rectype, children = self.router._replay(self.dapid)
        if rectype != Command.New:
            raise TraceMismatchException('Expecting spawn but got {} instead.'
                                         .format(rectype))
        return children

    def run(self):
        self._log = logger.getChild(self.__class__.__qualname__)
        if len(self.name) == 0:
            self.name = str(self.pid)

        try:
            for hook in self.before_run_hooks:
                hook()

<<<<<<< HEAD
            self.start_router()
            if not self._trace_out_fd:
                self.router.register_local_process(self.dapid, self.daparent)
            else:
                self.router.replay_local_process(self.dapid,
                                                 self._trace_in_fd,
                                                 self._trace_out_fd)

            self._daobj = self._dacls(self, **(self._properties))
=======
            self.init_router()
            self.router.register_local_process(self.dapid)
            self.start_router()
            self._daobj = self._dacls(self, self._properties)
>>>>>>> 5fc19bdc
            self._log.debug("Process object initialized.")

            return self._daobj._delayed_start()

        except DistProcessExit as e:
            self._log.debug("Caught %r, exiting gracefully.", e)
            return e.exit_code
        except RoutingException as e:
            self._log.debug("Caught %r.", e)
            return 2
        except TraceException as e:
            self._log.error("%r occurred.", e)
            self._log.debug(e, exc_info=1)
            return 3
        except KeyboardInterrupt as e:
            self._log.debug("Received KeyboardInterrupt, exiting")
            return 1
        except Exception as e:
            self._log.error("Unexpected error: %r", e, exc_info=1)
            return 5
        finally:
            if self.router is not None:
                self.router.deregister_local_process(self.dapid)
            self.cleanup()

class OSProcessContainer(ProcessContainer, multiprocessing.Process):
    """An implementation of processes using OS process.

    """
    def __init__(self, daemon=False, pipe=None, **rest):
        super().__init__(**rest)
        self.daemon = daemon
        self.pipe = pipe
        if _is_spawning_semantics():
            self.before_run_hooks.append(self._init_for_spawn)

<<<<<<< HEAD
    def _debug_handler(self, sig, frame):
        self._debugger.set_trace(frame)
=======
    def run(self):
        self._log = logger.getChild(self.__class__.__qualname__)
        if len(self.name) == 0:
            self.name = str(self.pid)
        try:
            self.init_router()
            self.router.register_local_process(self.dapid)
            self.start_router()
            self._daobj = self._dacls(self, self._properties)
            self._log.debug("Process object initialized.")
>>>>>>> 5fc19bdc

    def _init_for_spawn(self):
        common._set_node(self._nodeid)
        assert self.pipe is not None
        self.endpoint.initialize(pipe=self.pipe)
        del self.pipe


class OSThreadContainer(ProcessContainer, threading.Thread):
    """An implementation of processes using OS threads.

    """
    def __init__(self, daemon=False, **rest):
        super().__init__(**rest)
        self.daemon = daemon<|MERGE_RESOLUTION|>--- conflicted
+++ resolved
@@ -1124,55 +1124,37 @@
             self.register_local_process = self._record_local_process
             self.send = self._send_and_record
 
-<<<<<<< HEAD
     def register_local_process(self, pid, parent=None):
         assert isinstance(pid, ProcessId)
-        if self.running:
-            with self.lock:
-                if pid in self.local_procs:
-                    self.log.warning("Registering duplicate process: %s.", pid)
-                self.local_procs[pid] = common.WaitableQueue()
-            self.log.debug("Process %s registered.", pid)
-        else:
-            raise InvalidRouterStateException("Router not running.")
-=======
-    def register_local_process(self, pid):
         with self.lock:
             if pid in self.local_procs:
                 self.log.warning("Registering duplicate process: %s.", pid)
             self.local_procs[pid] = common.WaitableQueue()
         self.log.debug("Process %s registered.", pid)
->>>>>>> 5fc19bdc
 
     def replay_local_process(self, pid, in_stream, out_stream):
         assert isinstance(pid, ProcessId)
-        if self.running:
-            with self.lock:
-                if pid in self.local_procs:
-                    self.log.warning("Registering duplicate process: %s.", pid)
-                self.local_procs[pid] = ReplayQueue(in_stream, out_stream)
-            self.log.debug("Process %s registered.", pid)
-        else:
-            raise InvalidRouterStateException("Router not running.")
+        with self.lock:
+            if pid in self.local_procs:
+                self.log.warning("Registering duplicate process: %s.", pid)
+            self.local_procs[pid] = ReplayQueue(in_stream, out_stream)
+        self.log.debug("Process %s registered.", pid)
 
     def _record_local_process(self, pid, parent=None):
         assert isinstance(pid, ProcessId)
-        if self.running:
-            basedir = get_runtime_option('logdir')
-            infd = open(os.path.join(basedir,
-                                     pid._filename_form_() + ".trace"), "wb")
-            outfd = open(os.path.join(basedir,
-                                      pid._filename_form_() + ".snd"), "wb")
-            write_trace_header(pid, parent, TRACE_TYPE_RECV, infd)
-            write_trace_header(pid, parent, TRACE_TYPE_SEND, outfd)
-            with self.lock:
-                if pid in self.local_procs:
-                    self.log.warning("Registering duplicate process: %s.", pid)
-                self.local_procs[pid] \
-                    = common.WaitableQueue(trace_files=(infd, outfd))
-            self.log.debug("Process %s registered.", pid)
-        else:
-            raise InvalidRouterStateException("Router not running.")
+        basedir = get_runtime_option('logdir')
+        infd = open(os.path.join(basedir,
+                                 pid._filename_form_() + ".trace"), "wb")
+        outfd = open(os.path.join(basedir,
+                                  pid._filename_form_() + ".snd"), "wb")
+        write_trace_header(pid, parent, TRACE_TYPE_RECV, infd)
+        write_trace_header(pid, parent, TRACE_TYPE_SEND, outfd)
+        with self.lock:
+            if pid in self.local_procs:
+                self.log.warning("Registering duplicate process: %s.", pid)
+            self.local_procs[pid] \
+                = common.WaitableQueue(trace_files=(infd, outfd))
+        self.log.debug("Process %s registered.", pid)
 
     def deregister_local_process(self, pid):
         if self.running:
@@ -1268,14 +1250,10 @@
     def run(self):
         try:
             self.running = True
-<<<<<<< HEAD
-            self.mesgloop(until=(lambda: not self.running))
-=======
             for item in self.prestart_mesg_sink:
                 self._dispatch(*item)
             self.prestart_mesg_sink = []
-            self.mesgloop(until=(lambda: False))
->>>>>>> 5fc19bdc
+            self.mesgloop(until=(lambda: not self.running))
         except Exception as e:
             self.log.debug("Unhandled exception: %r.", e)
         self.terminate_local_processes()
@@ -1699,22 +1677,15 @@
             for hook in self.before_run_hooks:
                 hook()
 
-<<<<<<< HEAD
-            self.start_router()
+            self.init_router()
             if not self._trace_out_fd:
                 self.router.register_local_process(self.dapid, self.daparent)
             else:
                 self.router.replay_local_process(self.dapid,
                                                  self._trace_in_fd,
                                                  self._trace_out_fd)
-
+            self.start_router()
             self._daobj = self._dacls(self, **(self._properties))
-=======
-            self.init_router()
-            self.router.register_local_process(self.dapid)
-            self.start_router()
-            self._daobj = self._dacls(self, self._properties)
->>>>>>> 5fc19bdc
             self._log.debug("Process object initialized.")
 
             return self._daobj._delayed_start()
@@ -1751,21 +1722,8 @@
         if _is_spawning_semantics():
             self.before_run_hooks.append(self._init_for_spawn)
 
-<<<<<<< HEAD
     def _debug_handler(self, sig, frame):
         self._debugger.set_trace(frame)
-=======
-    def run(self):
-        self._log = logger.getChild(self.__class__.__qualname__)
-        if len(self.name) == 0:
-            self.name = str(self.pid)
-        try:
-            self.init_router()
-            self.router.register_local_process(self.dapid)
-            self.start_router()
-            self._daobj = self._dacls(self, self._properties)
-            self._log.debug("Process object initialized.")
->>>>>>> 5fc19bdc
 
     def _init_for_spawn(self):
         common._set_node(self._nodeid)
